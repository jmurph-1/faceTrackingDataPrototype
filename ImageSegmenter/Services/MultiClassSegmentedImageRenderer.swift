--- conflicted
+++ resolved
@@ -11,6 +11,9 @@
   var description: String = "MultiClass Renderer"
   var isPrepared = false
   
+  // Current log level - set to info by default
+  private var logLevel: LogLevel = .info
+
   enum LogLevel: Int {
     case none = 0
     case error = 1
@@ -19,20 +22,7 @@
     case debug = 4
     case verbose = 5
   }
-  
-  // Current log level - set to info by default
-  private var logLevel: LogLevel = .info
-
-  enum LogLevel: Int {
-    case none = 0
-    case error = 1
-    case warning = 2
-    case info = 3
-    case debug = 4
-    case verbose = 5
-  }
-
-  private var logLevel: LogLevel = .info
+
 
   struct ImageSegmenterResult {
     let categoryMask: UnsafePointer<UInt8>?
@@ -67,19 +57,11 @@
 
   private let smoothingFactor: Float = 0.3
   private var frameCounter: Int = 0
-<<<<<<< HEAD
     private var frameSkip = 15  // Start with higher skip rate, will adjust dynamically
     private let logFrameInterval = 60  // Reduced logging frequency
     private var lastProcessingTime: CFTimeInterval = 0
     private var processingStartTime: CFTimeInterval = 0
     private var isProcessingHeavyLoad: Bool = false
-=======
-  private var frameSkip = 15  // Start with higher skip rate, will adjust dynamically
-  private let logFrameInterval = 60  // Reduced logging frequency
-  private var lastProcessingTime: CFTimeInterval = 0
-  private var processingStartTime: CFTimeInterval = 0
-  private var isProcessingHeavyLoad: Bool = false
->>>>>>> 24433474
 
   private let downsampleFactor: Int = 4
 
@@ -114,16 +96,6 @@
     textureLoader = MTKTextureLoader(device: metalDevice)
   }
   
-  func setLogLevel(_ level: LogLevel) {
-    logLevel = level
-  }
-  
-  private func log(_ message: String, level: LogLevel) {
-    if level.rawValue <= logLevel.rawValue {
-      print(message)
-    }
-  }
-
   func setLogLevel(_ level: LogLevel) {
     logLevel = level
   }
@@ -177,20 +149,10 @@
     outputPixelBufferPool = nil
     outputFormatDescription = nil
     textureCache = nil
-<<<<<<< HEAD
-
-=======
-    
->>>>>>> 24433474
     if let texture = downsampledTexture {
       TexturePoolManager.shared.recycleTexture(texture)
     }
     downsampledTexture = nil
-<<<<<<< HEAD
-
-=======
-    
->>>>>>> 24433474
     if let buffer = segmentationBuffer {
       BufferPoolManager.shared.recycleBuffer(buffer)
     }
@@ -223,28 +185,6 @@
     BufferPoolManager.shared.clearPool()
     PixelBufferPoolManager.shared.clearPools()
     
-    if textureCache != nil {
-      CVMetalTextureCacheFlush(textureCache, 0)
-    }
-  }
-
-  func handleMemoryWarning() {
-    log("Handling memory warning in MultiClassSegmentedImageRenderer", level: .warning)
-
-    if let texture = downsampledTexture {
-      TexturePoolManager.shared.recycleTexture(texture)
-      downsampledTexture = nil
-    }
-
-    if let buffer = segmentationBuffer {
-      BufferPoolManager.shared.recycleBuffer(buffer)
-      segmentationBuffer = nil
-    }
-
-    TexturePoolManager.shared.clearPool()
-    BufferPoolManager.shared.clearPool()
-    PixelBufferPoolManager.shared.clearPools()
-
     if textureCache != nil {
       CVMetalTextureCacheFlush(textureCache, 0)
     }
@@ -283,7 +223,6 @@
       usage: [.shaderRead, .shaderWrite],
       device: metalDevice
     )
-<<<<<<< HEAD
 
     downsampledTexture = newDownsampledTexture
 
@@ -327,82 +266,24 @@
           let downsampleFunction = library.makeFunction(name: "downsampleTexture")
           downsampleComputePipelineState = try metalDevice.makeComputePipelineState(
             function: downsampleFunction!)
-=======
-    
-    downsampledTexture = newDownsampledTexture
-    
-    guard let newDownsampledTexture = newDownsampledTexture else { 
-      log("Failed to create downsampled texture", level: .error)
-      return nil 
-    }
-    
-    // Set up the compute shader for downsampling
-    if downsampleComputePipelineState == nil {
-      let defaultLibrary = metalDevice.makeDefaultLibrary()
-      let kernelFunction = defaultLibrary?.makeFunction(name: "downsampleTexture")
-      
-      if kernelFunction == nil {
-        let kernelSource = """
-        #include <metal_stdlib>
-        using namespace metal;
-        
-        kernel void downsampleTexture(
-            texture2d<float, access::read> sourceTexture [[texture(0)]],
-            texture2d<float, access::write> destinationTexture [[texture(1)]],
-            uint2 gid [[thread_position_in_grid]],
-            constant int &scale [[buffer(0)]])
-        {
-            if (gid.x >= destinationTexture.get_width() || gid.y >= destinationTexture.get_height()) {
-                return;
-            }
-            
-            uint2 sourcePos = gid * scale;
-            
-            // Read the source pixel
-            float4 color = sourceTexture.read(sourcePos);
-            
-            // Write to the destination texture
-            destinationTexture.write(color, gid);
-        }
-        """
-        
-        // Create a new library with our kernel
-        let options = MTLCompileOptions()
-        options.languageVersion = .version2_0
-        
-        do {
-          let library = try metalDevice.makeLibrary(source: kernelSource, options: options)
-          let downsampleFunction = library.makeFunction(name: "downsampleTexture")
-          downsampleComputePipelineState = try metalDevice.makeComputePipelineState(function: downsampleFunction!)
->>>>>>> 24433474
         } catch {
           log("Failed to create downsample pipeline: \(error)", level: .error)
           return nil
         }
       } else {
         do {
-<<<<<<< HEAD
           downsampleComputePipelineState = try metalDevice.makeComputePipelineState(
             function: kernelFunction!)
-=======
-          downsampleComputePipelineState = try metalDevice.makeComputePipelineState(function: kernelFunction!)
->>>>>>> 24433474
         } catch {
           log("Failed to create downsample pipeline: \(error)", level: .error)
           return nil
         }
       }
     }
-<<<<<<< HEAD
-
-=======
-    
->>>>>>> 24433474
     guard let pipelineState = downsampleComputePipelineState else {
       log("Downsample pipeline state is nil", level: .error)
       return nil
     }
-<<<<<<< HEAD
 
     guard let commandBuffer = commandQueue?.makeCommandBuffer(),
       let computeEncoder = commandBuffer.makeComputeCommandEncoder()
@@ -418,57 +299,22 @@
     var scaleFactor = scale
     computeEncoder.setBytes(&scaleFactor, length: MemoryLayout<Int>.size, index: 0)
 
-=======
-    
-    // Create a command buffer for the downsampling operation
-    guard let commandBuffer = commandQueue?.makeCommandBuffer(),
-          let computeEncoder = commandBuffer.makeComputeCommandEncoder() else {
-      log("Failed to create compute encoder", level: .error)
-      return nil
-    }
-    
-    // Set up the compute encoder
-    computeEncoder.setComputePipelineState(pipelineState)
-    computeEncoder.setTexture(texture, index: 0)
-    computeEncoder.setTexture(newDownsampledTexture, index: 1)
-    
-    // Pass the scale factor to the shader
-    var scaleFactor = scale
-    computeEncoder.setBytes(&scaleFactor, length: MemoryLayout<Int>.size, index: 0)
-    
->>>>>>> 24433474
     let threadgroupSize = MTLSize(
       width: 16,
       height: 16,
       depth: 1
     )
-<<<<<<< HEAD
-
-=======
-    
->>>>>>> 24433474
     let threadgroupCount = MTLSize(
       width: (width + threadgroupSize.width - 1) / threadgroupSize.width,
       height: (height + threadgroupSize.height - 1) / threadgroupSize.height,
       depth: 1
     )
-<<<<<<< HEAD
 
     computeEncoder.dispatchThreadgroups(threadgroupCount, threadsPerThreadgroup: threadgroupSize)
     computeEncoder.endEncoding()
 
     commandBuffer.commit()
 
-=======
-    
-    // Dispatch the compute encoder
-    computeEncoder.dispatchThreadgroups(threadgroupCount, threadsPerThreadgroup: threadgroupSize)
-    computeEncoder.endEncoding()
-    
-    // Commit the command buffer
-    commandBuffer.commit()
-    
->>>>>>> 24433474
     return newDownsampledTexture
   }
 
@@ -649,7 +495,6 @@
     CVPixelBufferUnlockBaseAddress(outputBuffer, CVPixelBufferLockFlags(rawValue: 0))
   }
 
-<<<<<<< HEAD
   func render(pixelBuffer: CVPixelBuffer, segmentDatas: UnsafePointer<UInt8>?) -> CVPixelBuffer? {
     guard isPrepared, let segmentDatas = segmentDatas else {
       return nil
@@ -676,29 +521,6 @@
       return nil
     }
 
-=======
-  // Updated method to handle all the different render signature types
-  // This is the version being called from CameraViewController
-  func render(pixelBuffer: CVPixelBuffer, segmentDatas: UnsafePointer<UInt8>) -> CVPixelBuffer? {
-    // Start timing the processing
-    processingStartTime = CACurrentMediaTime()
-    
-    // Check if we should skip this frame based on load
-    if isProcessingHeavyLoad && frameCounter % 2 != 0 {
-      frameCounter += 1
-      return nil
-    }
-    
-    // Create a Result object from the parameters
-    let pixelBufferWidth = CVPixelBufferGetWidth(pixelBuffer)
-    let pixelBufferHeight = CVPixelBufferGetHeight(pixelBuffer)
-    
-    if frameCounter % logFrameInterval == 0 {
-      log("Rendering segmentation for buffer: \(pixelBufferWidth)x\(pixelBufferHeight)", level: .info)
-      log("Processing time: \(String(format: "%.2f", lastProcessingTime * 1000))ms, frameSkip: \(frameSkip)", level: .debug)
-    }
-    
->>>>>>> 24433474
     let result = Result(
       size: CGSize(width: pixelBufferWidth, height: pixelBufferHeight),
       imageSegmenterResult: ImageSegmenterResult(
@@ -707,21 +529,6 @@
         height: pixelBufferHeight
       )
     )
-<<<<<<< HEAD
-
-    if isGPUProcessingAvailable() {
-      if !processWithGPU(
-        inputBuffer: pixelBuffer, outputBuffer: outputBuffer, segmentDatas: segmentDatas,
-        width: pixelBufferWidth, height: pixelBufferHeight) {
-        log("GPU processing failed, falling back to CPU", level: .warning)
-        processFallbackCPU(
-          inputBuffer: pixelBuffer, outputBuffer: outputBuffer, segmentDatas: segmentDatas)
-      }
-    } else {
-      log("GPU processing not available, using CPU", level: .warning)
-      processFallbackCPU(
-        inputBuffer: pixelBuffer, outputBuffer: outputBuffer, segmentDatas: segmentDatas)
-=======
     
     // Only continue if we're properly prepared
     guard isPrepared else {
@@ -764,25 +571,16 @@
       // Use CPU processing directly
       log("GPU processing not available, using CPU", level: .warning)
       processFallbackCPU(inputBuffer: pixelBuffer, outputBuffer: outputBuffer, segmentDatas: segmentDatas)
->>>>>>> 24433474
     }
 
     if frameCounter % frameSkip == 0 {
       extractColorInformation(from: result.imageSegmenterResult!, pixelBuffer: pixelBuffer)
     }
     frameCounter += 1
-<<<<<<< HEAD
 
     let currentProcessingTime = CACurrentMediaTime() - processingStartTime
     lastProcessingTime = currentProcessingTime
 
-=======
-    
-    // Calculate processing time and adjust frameSkip dynamically
-    let currentProcessingTime = CACurrentMediaTime() - processingStartTime
-    lastProcessingTime = currentProcessingTime
-    
->>>>>>> 24433474
     if currentProcessingTime > 0.1 { // More than 100ms per frame
       frameSkip = min(frameSkip + 1, 30) // Increase skip rate up to max of 30
       isProcessingHeavyLoad = true
@@ -790,7 +588,6 @@
       frameSkip = max(frameSkip - 1, 15) // Decrease skip rate down to min of 15
       isProcessingHeavyLoad = false
     }
-<<<<<<< HEAD
 
     return outputBuffer
   }
@@ -805,35 +602,18 @@
       let outputTexture = makeTextureFromCVPixelBuffer(
         pixelBuffer: outputBuffer, textureFormat: .bgra8Unorm)
     else {
-=======
-    
-    return outputBuffer
-  }
-
-  // Process using GPU
-  private func processWithGPU(inputBuffer: CVPixelBuffer, outputBuffer: CVPixelBuffer, segmentDatas: UnsafePointer<UInt8>, width: Int, height: Int) -> Bool {
-    // Create Metal textures from pixel buffers
-    guard let inputTexture = makeTextureFromCVPixelBuffer(pixelBuffer: inputBuffer, textureFormat: .bgra8Unorm),
-          let outputTexture = makeTextureFromCVPixelBuffer(pixelBuffer: outputBuffer, textureFormat: .bgra8Unorm) else {
->>>>>>> 24433474
       log("Failed to create Metal textures from pixel buffers", level: .error)
       return false
     }
 
     guard let commandQueue = commandQueue,
-<<<<<<< HEAD
       let commandBuffer = commandQueue.makeCommandBuffer(),
       let commandEncoder = commandBuffer.makeComputeCommandEncoder()
     else {
-=======
-          let commandBuffer = commandQueue.makeCommandBuffer(),
-          let commandEncoder = commandBuffer.makeComputeCommandEncoder() else {
->>>>>>> 24433474
       log("Failed to create a Metal command queue or encoder", level: .error)
       CVMetalTextureCacheFlush(textureCache!, 0)
       return false
     }
-<<<<<<< HEAD
 
     commandEncoder.label = "MultiClass Segmentation"
     commandEncoder.setComputePipelineState(computePipelineState!)
@@ -886,73 +666,6 @@
         self?.log(
           "Metal command buffer execution failed with status: \(buffer.status)", level: .error)
       }
-=======
-    
-    do {
-      // Set up compute pipeline with kernel function
-      commandEncoder.label = "MultiClass Segmentation"
-      commandEncoder.setComputePipelineState(computePipelineState!)
-      commandEncoder.setTexture(inputTexture, index: 0)
-      commandEncoder.setTexture(outputTexture, index: 1)
-      
-      let bufferSize = width * height * MemoryLayout<UInt8>.size
-      let segBuffer: MTLBuffer
-      
-      if let pooledBuffer = BufferPoolManager.shared.getBuffer(length: bufferSize, options: .storageModeShared) {
-        // Copy the segmentation data to the pooled buffer
-        memcpy(pooledBuffer.contents(), segmentDatas, bufferSize)
-        segBuffer = pooledBuffer
-      } else {
-        // Fall back to creating a new buffer if the pool is empty
-        guard let newBuffer = metalDevice.makeBuffer(bytes: segmentDatas, length: bufferSize) else {
-          log("Failed to create segmentation buffer", level: .error)
-          return false
-        }
-        segBuffer = newBuffer
-      }
-      
-      segmentationBuffer = segBuffer
-      
-      commandEncoder.setBuffer(segBuffer, offset: 0, index: 0)
-      
-      // Pass the width as a parameter to the kernel function
-      var imageWidth: Int = Int(width)
-      commandEncoder.setBytes(&imageWidth, length: MemoryLayout<Int>.size, index: 1)
-      
-      // Set up the thread groups for the compute shader
-      let threadExecutionWidth = computePipelineState!.threadExecutionWidth
-      let threadsPerGroupHeight = computePipelineState!.maxTotalThreadsPerThreadgroup / threadExecutionWidth
-      let threadsPerThreadgroup = MTLSizeMake(threadExecutionWidth, threadsPerGroupHeight, 1)
-      let threadgroupsPerGrid = MTLSize(
-        width: (inputTexture.width + threadExecutionWidth - 1) / threadExecutionWidth,
-        height: (inputTexture.height + threadsPerGroupHeight - 1) / threadsPerGroupHeight,
-        depth: 1
-      )
-      
-      // Dispatch thread groups
-      commandEncoder.dispatchThreadgroups(threadgroupsPerGrid, threadsPerThreadgroup: threadsPerThreadgroup)
-      commandEncoder.endEncoding()
-      
-      commandBuffer.addCompletedHandler { [weak self] buffer in
-        // Recycle the segmentation buffer when done
-        if let segBuffer = self?.segmentationBuffer {
-          BufferPoolManager.shared.recycleBuffer(segBuffer)
-          self?.segmentationBuffer = nil
-        }
-        
-        if buffer.status != .completed {
-          self?.log("Metal command buffer execution failed with status: \(buffer.status)", level: .error)
-        }
-      }
-      
-      // Commit the command buffer
-      commandBuffer.commit()
-      
-      return true
-    } catch {
-      log("Exception during GPU processing: \(error)", level: .error)
-      return false
->>>>>>> 24433474
     }
 
     commandBuffer.commit()
@@ -1000,20 +713,11 @@
       frameCounter += 1
     }
     
-<<<<<<< HEAD
     commandBuffer.makeCommandBuffer()?.addCompletedHandler { [weak self] (buffer: MTLCommandBuffer) in
-=======
-    commandBuffer.addCompletedHandler { [weak self] buffer in
->>>>>>> 24433474
       if buffer.status != .completed {
         self?.log("Metal command buffer execution failed with status: \(buffer.status)", level: .error)
       }
     }
-<<<<<<< HEAD
-=======
-    
-    commandBuffer.commit()
->>>>>>> 24433474
     
     commandBuffer.makeCommandBuffer()?.commit()
 
@@ -1030,7 +734,6 @@
     
     let dsWidth = downsampledTexture.width
     let dsHeight = downsampledTexture.height
-<<<<<<< HEAD
 
     let bytesPerRow = dsWidth * 4  // BGRA format = 4 bytes per pixel
     let bufferSize = dsHeight * bytesPerRow
@@ -1041,23 +744,10 @@
         options: .storageModeShared
       )
     else {
-=======
-    
-    // Create a temporary buffer to store the downsampled texture data
-    let bytesPerRow = dsWidth * 4  // BGRA format = 4 bytes per pixel
-    let bufferSize = dsHeight * bytesPerRow
-    
-    guard let textureBuffer = BufferPoolManager.shared.getBuffer(
-      length: bufferSize,
-      options: .storageModeShared
-    ) else {
-      // Recycle the downsampled texture before returning
->>>>>>> 24433474
       TexturePoolManager.shared.recycleTexture(downsampledTexture)
       log("Failed to get buffer from pool", level: .error)
       return
     }
-<<<<<<< HEAD
 
     guard let commandBuffer = commandQueue else {
       TexturePoolManager.shared.recycleTexture(downsampledTexture)
@@ -1068,14 +758,6 @@
     let cmdBuffer = commandBuffer.makeCommandBuffer()
     let blitEncoder = cmdBuffer?.makeBlitCommandEncoder()
 
-=======
-    
-    // Copy the downsampled texture to the buffer
-    let commandBuffer = commandQueue?.makeCommandBuffer()
-    let blitEncoder = commandBuffer?.makeBlitCommandEncoder()
-    
-    // Use safe parameters for the blit operation that match the actual sizes
->>>>>>> 24433474
     let sourceSize = MTLSizeMake(dsWidth, dsHeight, 1)
     
     blitEncoder?.copy(
@@ -1090,19 +772,13 @@
       destinationBytesPerImage: bufferSize)
     
     blitEncoder?.endEncoding()
-<<<<<<< HEAD
 
     cmdBuffer?.addCompletedHandler { [weak self] (_: MTLCommandBuffer) in
-=======
-    
-    commandBuffer?.addCompletedHandler { [weak self] _ in
->>>>>>> 24433474
       guard let self = self else {
         BufferPoolManager.shared.recycleBuffer(textureBuffer)
         TexturePoolManager.shared.recycleTexture(downsampledTexture)
         return
       }
-<<<<<<< HEAD
 
       let pixelData = textureBuffer.contents().bindMemory(to: UInt8.self, capacity: bufferSize)
 
@@ -1142,58 +818,25 @@
           }
         }
       }
-=======
-      
-      // Analyze the pixel data from the buffer
-      let pixelData = textureBuffer.contents().bindMemory(to: UInt8.self, capacity: bufferSize)
-      
-      var skinPixels = [(r: Float, g: Float, b: Float)]()
-      skinPixels.reserveCapacity(dsWidth * dsHeight / 4) // Estimate capacity
-      
-      var hairPixels = [(r: Float, g: Float, b: Float)]()
-      hairPixels.reserveCapacity(dsWidth * dsHeight / 4) // Estimate capacity
-      
-      // Stride for sampling segmentation mask (scaling from downsampled to original)
-      let strideX = width / dsWidth
-      let strideY = height / dsHeight
-      
-      // Process the downsampled image - optimize by processing in chunks
-      let chunkSize = 16 // Process 16 pixels at a time
->>>>>>> 24433474
       
       for y in 0..<dsHeight {
         var x = 0
         while x < dsWidth {
           let remainingPixels = dsWidth - x
           let pixelsToProcess = min(chunkSize, remainingPixels)
-<<<<<<< HEAD
 
           for i in 0..<pixelsToProcess {
-=======
-          
-          for i in 0..<pixelsToProcess {
-            // Get corresponding index in full segmentation mask
->>>>>>> 24433474
             let segY = min(y * strideY, height - 1)
             let segX = min((x + i) * strideX, width - 1)
             let segIndex = segY * width + segX
             let segmentClass = segmentMask[segIndex]
-<<<<<<< HEAD
 
             let pixelOffset = (y * dsWidth + (x + i)) * 4
 
-=======
-            
-            // Get pixel from downsampled texture
-            let pixelOffset = (y * dsWidth + (x + i)) * 4
-            
-            // BGRA format
->>>>>>> 24433474
             let b = Float(pixelData[pixelOffset])
             let g = Float(pixelData[pixelOffset + 1])
             let r = Float(pixelData[pixelOffset + 2])
             
-<<<<<<< HEAD
             if segmentClass == SegmentationClass.hair.rawValue {
               hairPixels.append((r: r, g: g, b: b))
             } 
@@ -1264,58 +907,11 @@
 
         colorInfo.skinColor.getHue(
           &hue, saturation: &saturation, brightness: &brightness, alpha: nil)
-=======
-            // Store pixel values based on segment class
-            if segmentClass == SegmentationClass.skin.rawValue {
-              skinPixels.append((r: r, g: g, b: b))
-            } else if segmentClass == SegmentationClass.hair.rawValue {
-              hairPixels.append((r: r, g: g, b: b))
-            }
-          }
-          
-          x += pixelsToProcess
-        }
-      }
-      
-      var colorInfo = ColorInfo()
-      
-      // Process skin pixels
-      if !skinPixels.isEmpty {
-        let skinPixelCount = skinPixels.count
-        
-        let skinTotals = skinPixels.reduce((r: 0.0, g: 0.0, b: 0.0)) { result, pixel in
-          return (r: result.r + pixel.r, g: result.g + pixel.g, b: result.b + pixel.b)
-        }
-        
-        let avgR = skinTotals.r / Float(skinPixelCount)
-        let avgG = skinTotals.g / Float(skinPixelCount)
-        let avgB = skinTotals.b / Float(skinPixelCount)
-        
-        let newSkinColor = UIColor(
-          red: CGFloat(avgR / 255.0), green: CGFloat(avgG / 255.0), blue: CGFloat(avgB / 255.0),
-          alpha: 1.0)
-        
-        // Temporal smoothing for stable color values
-        if self.lastColorInfo.skinColor != .clear {
-          colorInfo.skinColor = self.blendColors(
-            newColor: newSkinColor, oldColor: self.lastColorInfo.skinColor, factor: self.smoothingFactor)
-        } else {
-          colorInfo.skinColor = newSkinColor
-        }
-        
-        // Convert to HSV
-        var hue: CGFloat = 0
-        var saturation: CGFloat = 0
-        var brightness: CGFloat = 0
-        
-        colorInfo.skinColor.getHue(&hue, saturation: &saturation, brightness: &brightness, alpha: nil)
->>>>>>> 24433474
         colorInfo.skinColorHSV = (hue, saturation, brightness)
       } else {
         colorInfo.skinColor = self.lastColorInfo.skinColor
         colorInfo.skinColorHSV = self.lastColorInfo.skinColorHSV
       }
-<<<<<<< HEAD
 
       if !hairPixels.isEmpty {
         let hairPixelCount = hairPixels.count
@@ -1346,45 +942,11 @@
 
         colorInfo.hairColor.getHue(
           &hue, saturation: &saturation, brightness: &brightness, alpha: nil)
-=======
-      
-      // Process hair pixels
-      if !hairPixels.isEmpty {
-        let hairPixelCount = hairPixels.count
-        
-        let hairTotals = hairPixels.reduce((r: 0.0, g: 0.0, b: 0.0)) { result, pixel in
-          return (r: result.r + pixel.r, g: result.g + pixel.g, b: result.b + pixel.b)
-        }
-        
-        let avgR = hairTotals.r / Float(hairPixelCount)
-        let avgG = hairTotals.g / Float(hairPixelCount)
-        let avgB = hairTotals.b / Float(hairPixelCount)
-        
-        let newHairColor = UIColor(
-          red: CGFloat(avgR / 255.0), green: CGFloat(avgG / 255.0), blue: CGFloat(avgB / 255.0),
-          alpha: 1.0)
-        
-        // Temporal smoothing for stable color values
-        if self.lastColorInfo.hairColor != .clear {
-          colorInfo.hairColor = self.blendColors(
-            newColor: newHairColor, oldColor: self.lastColorInfo.hairColor, factor: self.smoothingFactor)
-        } else {
-          colorInfo.hairColor = newHairColor
-        }
-        
-        // Convert to HSV
-        var hue: CGFloat = 0
-        var saturation: CGFloat = 0
-        var brightness: CGFloat = 0
-        
-        colorInfo.hairColor.getHue(&hue, saturation: &saturation, brightness: &brightness, alpha: nil)
->>>>>>> 24433474
         colorInfo.hairColorHSV = (hue, saturation, brightness)
       } else {
         colorInfo.hairColor = self.lastColorInfo.hairColor
         colorInfo.hairColorHSV = self.lastColorInfo.hairColorHSV
       }
-<<<<<<< HEAD
 
       if !skinPixels.isEmpty || !hairPixels.isEmpty {
         self.lastColorInfo = colorInfo
@@ -1395,21 +957,6 @@
     }
 
     cmdBuffer?.commit()
-=======
-      
-      // If we have valid data, update the lastColorInfo
-      if !skinPixels.isEmpty || !hairPixels.isEmpty {
-        self.lastColorInfo = colorInfo
-      }
-      
-      // Recycle resources when done
-      BufferPoolManager.shared.recycleBuffer(textureBuffer)
-      TexturePoolManager.shared.recycleTexture(downsampledTexture)
-    }
-    
-    // Commit the command buffer
-    commandBuffer?.commit()
->>>>>>> 24433474
   }
 
   private func blendColors(newColor: UIColor, oldColor: UIColor, factor: Float) -> UIColor {
