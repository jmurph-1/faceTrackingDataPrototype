--- conflicted
+++ resolved
@@ -670,35 +670,8 @@
       return
     }
     
-<<<<<<< HEAD
-    let currentView = debugOverlayHostingController.rootView
-    let updatedFps = Float(fps ?? 0.0)
-    let updatedSkinLab = skinColorLab ?? currentView.skinColorLab
-    let updatedHairLab = hairColorLab ?? currentView.hairColorLab
-    let updatedDeltaEs = deltaEs ?? currentView.deltaEToSeasons
-    let updatedQualityScore = qualityScore ?? currentView.qualityScore
-    
-    NSLog("*** DEBUG: Creating updated overlay view - skinLab: %@, hairLab: %@, quality: %@ ***",
-          String(describing: updatedSkinLab),
-          String(describing: updatedHairLab),
-          String(describing: updatedQualityScore))
-    
-    let updatedOverlayView = DebugOverlayView(
-      fps: updatedFps,
-      skinColorLab: updatedSkinLab,
-      hairColorLab: updatedHairLab,
-      deltaEToSeasons: updatedDeltaEs,
-      qualityScore: updatedQualityScore
-    )
-    
-    NSLog("*** DEBUG: Created updated overlay view, updating rootView ***")
-    
-    debugOverlayHostingController.rootView = updatedOverlayView
-    
-    NSLog("*** DEBUG: updateDebugOverlay COMPLETED ***")
-=======
     if let currentView = debugOverlayHostingController.rootView as? DebugOverlayView {
-      let updatedFps = fps ?? currentView.fps
+      let updatedFps = Float(fps ?? 0.0)
       let updatedSkinLab = skinColorLab ?? currentView.skinColorLab
       let updatedHairLab = hairColorLab ?? currentView.hairColorLab
       let updatedDeltaEs = deltaEs ?? currentView.deltaEToSeasons
@@ -720,7 +693,6 @@
       
       debugOverlayHostingController.rootView = updatedOverlayView
     }
->>>>>>> 41c132a7
   }
 
   private func setupErrorToast() {
@@ -846,14 +818,10 @@
     DispatchQueue.main.async { [weak self] in
       guard let self = self else { return }
       
-<<<<<<< HEAD
-      NSLog("*** DEBUG: On main thread, processing segmentation result ***")
-=======
       if let error = error {
         LoggingService.error("Segmentation error: \(error)")
         return
       }
->>>>>>> 41c132a7
       
       self.previewView.pixelBuffer = result.outputPixelBuffer
       
@@ -887,18 +855,9 @@
           landmarks: landmarks,
           imageSize: imageSize
         )
-<<<<<<< HEAD
-      } else {
-        // Use bounding box as fallback
-        NSLog("*** DEBUG: Using bounding box for quality calculation ***")
-        // Ensure we have a valid bounding box
-        let faceBoundingBox = result.faceBoundingBox ?? CGRect(x: 0.25, y: 0.2, width: 0.5, height: 0.6)
-        
-=======
         LoggingService.debug("New quality score calculated with landmarks: \(qualityScore)")
       } else {
         LoggingService.debug("Using bounding box for quality calculation")
->>>>>>> 41c132a7
         qualityScore = FrameQualityService.evaluateFrameQuality(
           pixelBuffer: pixelBuffer,
           faceBoundingBox: faceBoundingBox,
@@ -906,11 +865,8 @@
         )
       }
       
-<<<<<<< HEAD
-      // Check if brightness and sharpness values are valid
-      NSLog("*** DEBUG: Quality details - Overall: %.2f, FaceSize: %.2f, Position: %.2f, Brightness: %.2f, Sharpness: %.2f ***",
-            qualityScore.overall, qualityScore.faceSize, qualityScore.facePosition,
-            qualityScore.brightness, qualityScore.sharpness)
+      LoggingService.debug("New quality score calculated: \(qualityScore)")
+      LoggingService.debug("Quality score details - Overall: \(qualityScore.overall), FaceSize: \(qualityScore.faceSize), Position: \(qualityScore.facePosition), Brightness: \(qualityScore.brightness), Sharpness: \(qualityScore.sharpness)")
       
       // If brightness or sharpness is zero, calculate them separately
       var updatedQualityScore = qualityScore
@@ -931,10 +887,6 @@
           sharpness: sharpnessScore > 0 ? sharpnessScore : 0.6     // Default to 0.6 if still zero
         )
       }
-=======
-      LoggingService.debug("New quality score calculated: \(qualityScore)")
-      LoggingService.debug("Quality score details - Overall: \(qualityScore.overall), FaceSize: \(qualityScore.faceSize), Position: \(qualityScore.facePosition), Brightness: \(qualityScore.brightness), Sharpness: \(qualityScore.sharpness)")
->>>>>>> 41c132a7
       
       self.currentFrameQualityScore = updatedQualityScore
       
@@ -960,58 +912,8 @@
     }
   }
   
-<<<<<<< HEAD
-  // Fallback method to calculate brightness from the entire frame
-  private func calculateFallbackBrightness(pixelBuffer: CVPixelBuffer) -> Float {
-    let ciImage = CIImage(cvPixelBuffer: pixelBuffer)
-    let context = CIContext(options: nil)
-    
-    // Create a smaller version for efficiency
-    let scale = 0.1
-    let scaledImage = ciImage.transformed(by: CGAffineTransform(scaleX: scale, y: scale))
-    
-    // Use CIAreaAverage for efficient brightness calculation
-    let filter = CIFilter(name: "CIAreaAverage")!
-    filter.setValue(scaledImage, forKey: kCIInputImageKey)
-    filter.setValue(CIVector(cgRect: scaledImage.extent), forKey: "inputExtent")
-    
-    guard let outputImage = filter.outputImage,
-          let outputBuffer = context.createCGImage(outputImage, from: outputImage.extent) else {
-      return 0.7 // Default if calculation fails
-    }
-    
-    // Get color from the average
-    let dataProvider = outputBuffer.dataProvider
-    let data = dataProvider?.data
-    let buffer = CFDataGetBytePtr(data)
-    
-    // Calculate brightness from RGB
-    let r = Float(buffer?[0] ?? 0) / 255.0
-    let g = Float(buffer?[1] ?? 0) / 255.0
-    let b = Float(buffer?[2] ?? 0) / 255.0
-    
-    let brightness = (0.299 * r + 0.587 * g + 0.114 * b)
-    
-    // Map to a 0-1 score where 0.5-0.7 is ideal
-    if brightness < 0.2 {
-      return brightness / 0.2
-    } else if brightness > 0.8 {
-      return Float(1.0 - ((brightness - 0.8) / 0.2))
-    } else if brightness < 0.4 {
-      return Float(0.7 + ((brightness - 0.2) / (0.4 - 0.2)) * 0.3)
-    } else if brightness > 0.7 {
-      return Float(0.7 + ((0.8 - brightness) / (0.8 - 0.7)) * 0.3)
-    } else {
-      return 1.0
-    }
-  }
-
-  func segmentationService(_ segmentationService: SegmentationService, didFailWithError error: Error) {
-    print("Segmentation service error: \(error)")
-=======
   func segmentationService(_ segmentationService: SegmentationService, didEncounterError error: Error) {
     LoggingService.error("Segmentation service error: \(error)")
->>>>>>> 41c132a7
   }
 }
 
